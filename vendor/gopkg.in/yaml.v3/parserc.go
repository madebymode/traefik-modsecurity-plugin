--- conflicted
+++ resolved
@@ -789,11 +789,7 @@
 	}
 
 	token := peek_token(parser)
-<<<<<<< HEAD
-	if token == nil || token.typ != yaml_BLOCK_SEQUENCE_START_TOKEN && token.typ != yaml_BLOCK_MAPPING_START_TOKEN {
-=======
 	if token.typ != yaml_BLOCK_SEQUENCE_START_TOKEN && token.typ != yaml_BLOCK_MAPPING_START_TOKEN {
->>>>>>> f16701c3
 		return
 	}
 
